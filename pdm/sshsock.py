--- conflicted
+++ resolved
@@ -13,27 +13,27 @@
         self.proc = subprocess.Popen(args, stdin=subprocess.PIPE, stdout=subprocess.PIPE, close_fds=True)
         fcntl.fcntl(self.proc.stdout, fcntl.F_SETFL, fcntl.fcntl(self.proc.stdout, fcntl.F_GETFL) | os.O_NONBLOCK)
         head = self.recv(5)
-        if head != "SSOCK":
+        if head != b"SSOCK":
             raise socket.error("unexpected reply from %s: %r" % (host, head))
         head = self.recv(1)
-        if head == "+":
-            buf = ""
+        if head == b"+":
+            buf = b""
             while True:
                 r = self.recv(1)
-                if r == "":
+                if r == b"":
                     raise socket.error("unexpected EOF in SSH socket stream")
-                elif r == "\n":
+                elif r == b"\n":
                     break
                 buf += r
             return
-        elif head == "-":
-            buf = ""
+        elif head == b"-":
+            buf = b""
             while True:
                 r = self.recv(1)
-                if r in ("\n", ""):
+                if r in {b"\n", b""}:
                     break
                 buf += r
-            raise socket.error(buf)
+            raise socket.error(buf.decode("utf-8"))
         else:
             raise socket.error("unexpected reply from %s: %r" % (host, head))
 
@@ -63,20 +63,14 @@
     fcntl.fcntl(sys.stdin.buffer, fcntl.F_SETFL, fcntl.fcntl(sys.stdin.buffer, fcntl.F_GETFL) | os.O_NONBLOCK)
     sk = socket.socket(socket.AF_UNIX, socket.SOCK_STREAM)
     try:
-<<<<<<< HEAD
-        sk.connect(sys.argv[1])
-        buf1 = b""
-        buf2 = b""
-=======
         try:
             sk.connect(sys.argv[1])
         except socket.error as err:
             sys.stdout.write("SSOCK-connect: %s\n" % err)
             return
         sys.stdout.write("SSOCK+\n")
-        buf1 = ""
-        buf2 = ""
->>>>>>> e3250828
+        buf1 = b""
+        buf2 = b""
         while True:
             wfd = []
             if buf1: wfd.append(sk)

import sys, os
import subprocess, socket, fcntl, select

class sshsocket(object):
    def __init__(self, host, path, user = None, port = None):
        args = ["ssh"]
        if user is not None:
            args += ["-u", str(user)]
        if port is not None:
            args += ["-p", str(int(port))]
        args += [host]
        args += ["python3", "-m", "pdm.sshsock", path]
        self.proc = subprocess.Popen(args, stdin=subprocess.PIPE, stdout=subprocess.PIPE, close_fds=True)
        fcntl.fcntl(self.proc.stdout, fcntl.F_SETFL, fcntl.fcntl(self.proc.stdout, fcntl.F_GETFL) | os.O_NONBLOCK)
        head = self.recv(5)
        if head != b"SSOCK":
            raise socket.error("unexpected reply from %s: %r" % (host, head))
        head = self.recv(1)
        if head == b"+":
            buf = b""
            while True:
                r = self.recv(1)
                if r == b"":
                    raise socket.error("unexpected EOF in SSH socket stream")
                elif r == b"\n":
                    break
                buf += r
            return
        elif head == b"-":
            buf = b""
            while True:
                r = self.recv(1)
                if r in {b"\n", b""}:
                    break
                buf += r
            raise socket.error(buf.decode("utf-8"))
        else:
            raise socket.error("unexpected reply from %s: %r" % (host, head))

    def close(self):
        if self.proc is not None:
            self.proc.stdin.close()
            self.proc.stdout.close()
            self.proc.wait()
            self.proc = None

    def send(self, data, flags = 0):
        self.proc.stdin.write(data)
        return len(data)

    def recv(self, buflen, flags = 0):
        if (flags & socket.MSG_DONTWAIT) == 0:
            select.select([self.proc.stdout], [], [])
        return self.proc.stdout.read(buflen)

    def fileno(self):
        return self.proc.stdout.fileno()

    def __del__(self):
        self.close()

def cli():
    fcntl.fcntl(sys.stdin.buffer, fcntl.F_SETFL, fcntl.fcntl(sys.stdin.buffer, fcntl.F_GETFL) | os.O_NONBLOCK)
    sk = socket.socket(socket.AF_UNIX, socket.SOCK_STREAM)
    try:
        try:
            sk.connect(sys.argv[1])
        except socket.error as err:
            sys.stdout.write("SSOCK-connect: %s\n" % err)
            sys.stdout.flush()
            return
        sys.stdout.write("SSOCK+\n")
<<<<<<< HEAD
        buf1 = b""
        buf2 = b""
=======
        sys.stdout.flush()
        buf1 = ""
        buf2 = ""
>>>>>>> 1a8ebe55
        while True:
            wfd = []
            if buf1: wfd.append(sk)
            if buf2: wfd.append(sys.stdout.buffer)
            rfd, wfd, efd = select.select([sk, sys.stdin.buffer], wfd, [])
            if sk in rfd:
                ret = sk.recv(65536)
                if ret == b"":
                    break
                else:
                    buf2 += ret
            if sys.stdin.buffer in rfd:
                ret = sys.stdin.buffer.read()
                if ret == b"":
                    break
                else:
                    buf1 = ret
            if sk in wfd:
                ret = sk.send(buf1)
                buf1 = buf1[ret:]
            if sys.stdout.buffer in wfd:
                sys.stdout.buffer.write(buf2)
                sys.stdout.buffer.flush()
                buf2 = b""
    finally:
        sk.close()

if __name__ == "__main__":
    cli()<|MERGE_RESOLUTION|>--- conflicted
+++ resolved
@@ -70,14 +70,9 @@
             sys.stdout.flush()
             return
         sys.stdout.write("SSOCK+\n")
-<<<<<<< HEAD
+        sys.stdout.flush()
         buf1 = b""
         buf2 = b""
-=======
-        sys.stdout.flush()
-        buf1 = ""
-        buf2 = ""
->>>>>>> 1a8ebe55
         while True:
             wfd = []
             if buf1: wfd.append(sk)

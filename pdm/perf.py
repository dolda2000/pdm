"""Python Daemon Management -- PERF utilities

This module serves two purposes: It has a few utility classes
for implementing PERF interfaces in common ways, and uses those
classes to implement some standard PERF objects that can be used by
PERF clients connecting to any PERF server.

See the documentation for pdm.srv.perf for a description of the
various PERF interfaces.

It contains two named PERF objects:

 * sysres -- A directory containing the following objects pertaining
             to the resource usage of the server process:
   * realtime -- An attribute returning the amount of real time
                 since the PDM module was imported (which likely
                 coincides with the amount of time the server process
                 has been running).
   * cputime  -- An attribute returning the amount of CPU time
                 consumed by the server process (in both user and
                 kernel mode).
   * utime    -- An attribute returning the amount of CPU time the
                 server process has spent in user mode.
   * stime    -- An attribute returning the amount of CPU time the
                 server process has spent in kernel mode.
   * maxrss   -- An attribute returning the largest resident set size
                 the server process has used during its lifetime.
   * rusage   -- An attribute returning the current rusage of the
                 server process.
* sysinfo -- A directory containing the following objects pertaining
             to the environment of the server process:
   * pid      -- An attribute returning the PID of the server process.
   * uname    -- An attribute returning the uname information of the
                 system.
   * hostname -- An attribute returning the hostname of the system.
   * platform -- An attribute returning the Python build platform.
"""

import os, sys, resource, time, socket, threading

__all__ = ["attrinfo", "simpleattr", "valueattr", "eventobj",
           "staticdir", "event", "procevent", "startevent",
           "finishevent"]

class attrinfo(object):
    """The return value of the `attrinfo' method on `attr' objects as
    described in pdm.srv.perf.

    Currently contains a single data field, `desc', which should have
    a human-readable description of the purpose of the attribute.
    """
    def __init__(self, desc = None):
        self.desc = desc

class perfobj(object):
    def __init__(self, *args, **kwargs):
        super().__init__()
    
    def pdm_protocols(self):
        return []

class simpleattr(perfobj):
    """An implementation of the `attr' interface, which is initialized
    with a function, and returns whatever that function returns when
    read.
    """
    def __init__(self, func, info = None, *args, **kwargs):
        super().__init__(*args, **kwargs)
        self.func = func
        if info is None:
            info = attrinfo()
        self.info = info

    def readattr(self):
        return self.func()

    def attrinfo(self):
        return self.info

    def pdm_protocols(self):
        return super().pdm_protocols() + ["attr"]

class valueattr(perfobj):
    """An implementation of the `attr' interface, which is initialized
    with a single value, and returns that value when read. Subsequent
    updates to the value are reflected in subsequent reads.
    """
    def __init__(self, init, info = None, *args, **kwargs):
        super().__init__(*args, **kwargs)
        self.value = init
        if info is None:
            info = attrinfo()
        self.info = info

    def readattr(self):
        return self.value

    def attrinfo(self):
        return self.info

    def pdm_protocols(self):
        return super().pdm_protocols() + ["attr"]

class eventobj(perfobj):
    """An implementation of the `event' interface. It keeps track of
    subscribers, and will multiplex any event to all current
    subscribers when submitted with the `notify' method.
    """
    def __init__(self, *args, **kwargs):
        super().__init__(*args, **kwargs)
        self.subscribers = set()

    def subscribe(self, cb):
        if cb in self.subscribers:
            raise ValueError("Already subscribed")
        self.subscribers.add(cb)

    def unsubscribe(self, cb):
        self.subscribers.remove(cb)

    def notify(self, event):
        """Notify all subscribers with the given event object."""
        for cb in self.subscribers:
            try:
                cb(event)
            except: pass

    def pdm_protocols(self):
        return super().pdm_protocols() + ["event"]

class staticdir(perfobj):
    """An implementation of the `dir' interface. Put other PERF
    objects in it using the normal dict assignment syntax, and it will
    return them to requesting clients.
    """
    def __init__(self, *args, **kwargs):
        super().__init__(*args, **kwargs)
        self.map = {}

    def __setitem__(self, name, ob):
        self.map[name] = ob

    def __delitem__(self, name):
        del self.map[name]
        
    def __getitem__(self, name):
        return self.map[name]

    def get(self, name, default = None):
        return self.map.get(name, default)

    def listdir(self):
        return list(self.map.keys())

    def lookup(self, name):
        return self.map[name]

    def pdm_protocols(self):
        return super().pdm_protocols() + ["dir"]

class event(object):
    """This class should be subclassed by all event objects sent via
    the `event' interface. Its main utility is that it keeps track of
    the time it was created, so that listening clients can precisely
    measure the time between event notifications.

    Subclasses should make sure to call the __init__ method if they
    override it.
    """
    def __init__(self):
        self.time = time.time()

idlock = threading.Lock()
procevid = 0

def getprocid():
    global procevid
    idlock.acquire()
    try:
        ret = procevid
        procevid += 1
        return ret
    finally:
        idlock.release()

class procevent(event):
    """A subclass of the `event' class meant to group several events
    related to the same process. Create a new process by creating (a
    subclass of) the `startevent' class, and subsequent events in the
    same process by passing that startevent as the `id' parameter.

    It works by having `startevent' allocate a unique ID for each
    process, and every other procevent initializing from that
    startevent copying the ID. The data field `id' contains the ID so
    that it can be compared by clients.

    An example of such a process might be a client connection, where a
    `startevent' is emitted when a client connects, another subclass
    of `procevent' emitted when the client runs a command, and a
    `finishevent' emitted when the connection is closed.
    """
    def __init__(self, id):
        super().__init__()
        if isinstance(id, procevent):
            self.id = id.id
        else:
            self.id = id

class startevent(procevent):
    """A subclass of `procevent'. See its documentation for details."""
    def __init__(self):
        super().__init__(getprocid())

class finishevent(procevent):
<<<<<<< HEAD
    def __init__(self, start, aborted):
        super().__init__(start)
=======
    """A subclass of `procevent'. Intended to be emitted when a
    process finishes and terminates. The `aborted' field can be used
    to indicate whether the process completed successfully, if such a
    distinction is meaningful. The `start' parameter should be the
    `startevent' instance used when the process was initiated."""
    def __init__(self, start, aborted = False):
        super(finishevent, self).__init__(start)
>>>>>>> 5463509c
        self.aborted = aborted

sysres = staticdir()
itime = time.time()
ires = resource.getrusage(resource.RUSAGE_SELF)
def ct():
    ru = resource.getrusage(resource.RUSAGE_SELF)
    return (ru.ru_utime - ires.ru_utime) + (ru.ru_stime - ires.ru_stime)
sysres["realtime"] = simpleattr(func = lambda: time.time() - itime)
sysres["cputime"] = simpleattr(func = ct)
sysres["utime"] = simpleattr(func = lambda: resource.getrusage(resource.RUSAGE_SELF).ru_utime - ires.ru_utime)
sysres["stime"] = simpleattr(func = lambda: resource.getrusage(resource.RUSAGE_SELF).ru_stime - ires.ru_stime)
sysres["maxrss"] = simpleattr(func = lambda: resource.getrusage(resource.RUSAGE_SELF).ru_maxrss)
sysres["rusage"] = simpleattr(func = lambda: resource.getrusage(resource.RUSAGE_SELF))

sysinfo = staticdir()
sysinfo["pid"] = simpleattr(func = os.getpid)
sysinfo["uname"] = simpleattr(func = os.uname)
sysinfo["hostname"] = simpleattr(func = socket.gethostname)
sysinfo["platform"] = valueattr(init = sys.platform)<|MERGE_RESOLUTION|>--- conflicted
+++ resolved
@@ -212,18 +212,13 @@
         super().__init__(getprocid())
 
 class finishevent(procevent):
-<<<<<<< HEAD
-    def __init__(self, start, aborted):
-        super().__init__(start)
-=======
     """A subclass of `procevent'. Intended to be emitted when a
     process finishes and terminates. The `aborted' field can be used
     to indicate whether the process completed successfully, if such a
     distinction is meaningful. The `start' parameter should be the
     `startevent' instance used when the process was initiated."""
     def __init__(self, start, aborted = False):
-        super(finishevent, self).__init__(start)
->>>>>>> 5463509c
+        super().__init__(start)
         self.aborted = aborted
 
 sysres = staticdir()
